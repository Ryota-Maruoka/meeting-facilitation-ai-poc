--- conflicted
+++ resolved
@@ -347,11 +347,7 @@
 ### AI/ML
 - **Whisper.cpp** - 音声文字起こし（ローカル実行、無料）
 - **OpenAI Whisper API** - 音声文字起こし（クラウド、有料）
-<<<<<<< HEAD
-- **GPT-5-mini** - 要約・提案生成（予定）
-=======
 - **Azure OpenAI API** - 要約・未決事項抽出・提案生成（GPT-4o mini使用）
->>>>>>> 9de8491c
 
 ## API エンドポイント
 
