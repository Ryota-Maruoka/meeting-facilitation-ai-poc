from typing import List, Tuple, Dict, Any
from datetime import datetime, timezone
import logging

from .ai_deviation import ai_deviation_service

logger = logging.getLogger(__name__)

# 脱線検知のための類似度計算（従来の手法、フォールバック用）
def similarity(a: str, b: str) -> float:
    """2つのテキストの類似度を計算（Jaccard係数ベース）"""
    a_words = set(w for w in a.lower().split() if len(w) > 1)
    b_words = set(w for w in b.lower().split() if len(w) > 1)
    if not a_words or not b_words:
        return 0.0
    inter = len(a_words & b_words)
    union = len(a_words | b_words)
    return inter / union if union else 0.0


def check_deviation(text: str, agenda_titles: List[str], threshold: float = 0.3) -> Tuple[float, str, List[str]]:
    """単一テキストの脱線検知（従来の手法）"""
    best = 0.0
    best_titles: List[str] = []
    for t in agenda_titles:
        s = similarity(text, t)
        if s > best:
            best = s
            best_titles = [t]
        elif s == best and s > 0:
            best_titles.append(t)
    label = "on_track" if best >= threshold else "possible_deviation"
    # If deviation, suggest top 2 agenda to return to
    scored = sorted([(similarity(text, t), t) for t in agenda_titles], reverse=True)
    targets = [t for _, t in scored[:2]]
    return best, label, targets


async def check_realtime_deviation(
    recent_transcripts: List[Dict[str, Any]], 
    agenda_titles: List[str], 
    threshold: float = 0.3,
    consecutive_chunks: int = 3
) -> Dict[str, Any]:
    """
    AIベースのリアルタイム脱線検知
    
    Args:
        recent_transcripts: 直近の文字起こし結果のリスト
        agenda_titles: アジェンダタイトルのリスト
        threshold: 類似度のしきい値
        consecutive_chunks: 連続して脱線と判定するチャンク数
        
    Returns:
        脱線検知結果の辞書
    """
    try:
        # AIベースの脱線検知を実行
        analysis = await ai_deviation_service.check_deviation(
            recent_transcripts=recent_transcripts,
            agenda_titles=agenda_titles,
            threshold=threshold,
            consecutive_chunks=consecutive_chunks
        )
        
        # DeviationAnalysisを辞書形式に変換
        return {
            "is_deviation": analysis.is_deviation,
            "confidence": analysis.confidence,
            "similarity_score": analysis.similarity_score,
            "best_agenda": analysis.best_agenda,
            "message": analysis.message,
            "suggested_agenda": analysis.suggested_agenda,
            "recent_text": analysis.recent_text,
            "reasoning": analysis.reasoning,
            "timestamp": analysis.timestamp
        }
        
    except Exception as e:
        logger.error(f"AI脱線検知エラー: {e}", exc_info=True)
        
        # フォールバック: 従来の手法を使用
        return _check_deviation_fallback(recent_transcripts, agenda_titles, threshold, consecutive_chunks)


def _check_deviation_fallback(
    recent_transcripts: List[Dict[str, Any]], 
    agenda_titles: List[str], 
    threshold: float = 0.3,
    consecutive_chunks: int = 3
) -> Dict[str, Any]:
    """
    フォールバック用の従来手法による脱線検知
    
    Args:
        recent_transcripts: 直近の文字起こし結果のリスト
        agenda_titles: アジェンダタイトルのリスト
        threshold: 類似度のしきい値
        consecutive_chunks: 連続して脱線と判定するチャンク数
        
    Returns:
        脱線検知結果の辞書
    """
    if not recent_transcripts or len(recent_transcripts) < consecutive_chunks:
        return {
            "is_deviation": False,
            "confidence": 0.0,
            "message": "データ不足",
<<<<<<< HEAD
            "suggested_agenda": [],
            "reasoning": "文字起こしデータが不足（フォールバック）"
=======
            "suggestedTopics": []
>>>>>>> 9de8491c
        }
    
    # 直近の文字起こし結果を結合
    recent_text = " ".join([t.get("text", "") for t in recent_transcripts[-consecutive_chunks:]])
    
    if not recent_text.strip():
        return {
            "is_deviation": False,
            "confidence": 0.0,
            "message": "テキストが空",
<<<<<<< HEAD
            "suggested_agenda": [],
            "reasoning": "文字起こしテキストが空（フォールバック）"
=======
            "suggestedTopics": []
>>>>>>> 9de8491c
        }
    
    # 各アジェンダとの類似度を計算
    similarities = []
    for agenda in agenda_titles:
        sim = similarity(recent_text, agenda)
        similarities.append((sim, agenda))
    
    # 最高類似度を取得
    similarities.sort(reverse=True)
    best_similarity, best_agenda = similarities[0] if similarities else (0.0, "")
    
    # 脱線判定
    is_deviation = best_similarity < threshold

    # 推奨アジェンダ（類似度上位2つ）
    suggested_topics = [agenda for _, agenda in similarities[:2]]

    # メッセージ生成
    if is_deviation:
        message = f"直近{consecutive_chunks}回の発話がアジェンダ「{best_agenda}」との類似度が低い状態です（{best_similarity:.2f}）"
    else:
        message = f"アジェンダ「{best_agenda}」に沿った発話です（類似度: {best_similarity:.2f}）"
<<<<<<< HEAD
    
    logger.info(f"フォールバック脱線検知結果: is_deviation={is_deviation}, similarity={best_similarity:.2f}, agenda={best_agenda}")
    
=======

    logger.info(f"脱線検知結果: is_deviation={is_deviation}, similarity={best_similarity:.2f}, agenda={best_agenda}")

>>>>>>> 9de8491c
    return {
        "is_deviation": is_deviation,
        "confidence": 1.0 - best_similarity,  # 脱線の確信度
        "similarity": best_similarity,
        "best_agenda": best_agenda,
        "message": message,
        "suggestedTopics": suggested_topics,
        "recent_text": recent_text,
<<<<<<< HEAD
        "reasoning": "従来のJaccard係数ベースの分析（フォールバック）",
        "timestamp": datetime.now(timezone.utc).isoformat()
=======
        "created_at": datetime.now(timezone.utc).isoformat()
>>>>>>> 9de8491c
    }<|MERGE_RESOLUTION|>--- conflicted
+++ resolved
@@ -106,12 +106,8 @@
             "is_deviation": False,
             "confidence": 0.0,
             "message": "データ不足",
-<<<<<<< HEAD
             "suggested_agenda": [],
             "reasoning": "文字起こしデータが不足（フォールバック）"
-=======
-            "suggestedTopics": []
->>>>>>> 9de8491c
         }
     
     # 直近の文字起こし結果を結合
@@ -122,12 +118,8 @@
             "is_deviation": False,
             "confidence": 0.0,
             "message": "テキストが空",
-<<<<<<< HEAD
             "suggested_agenda": [],
             "reasoning": "文字起こしテキストが空（フォールバック）"
-=======
-            "suggestedTopics": []
->>>>>>> 9de8491c
         }
     
     # 各アジェンダとの類似度を計算
@@ -151,15 +143,9 @@
         message = f"直近{consecutive_chunks}回の発話がアジェンダ「{best_agenda}」との類似度が低い状態です（{best_similarity:.2f}）"
     else:
         message = f"アジェンダ「{best_agenda}」に沿った発話です（類似度: {best_similarity:.2f}）"
-<<<<<<< HEAD
     
     logger.info(f"フォールバック脱線検知結果: is_deviation={is_deviation}, similarity={best_similarity:.2f}, agenda={best_agenda}")
     
-=======
-
-    logger.info(f"脱線検知結果: is_deviation={is_deviation}, similarity={best_similarity:.2f}, agenda={best_agenda}")
-
->>>>>>> 9de8491c
     return {
         "is_deviation": is_deviation,
         "confidence": 1.0 - best_similarity,  # 脱線の確信度
@@ -168,10 +154,6 @@
         "message": message,
         "suggestedTopics": suggested_topics,
         "recent_text": recent_text,
-<<<<<<< HEAD
         "reasoning": "従来のJaccard係数ベースの分析（フォールバック）",
         "timestamp": datetime.now(timezone.utc).isoformat()
-=======
-        "created_at": datetime.now(timezone.utc).isoformat()
->>>>>>> 9de8491c
     }